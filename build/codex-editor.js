--- conflicted
+++ resolved
@@ -152,7 +152,6 @@
     value: true
 });
 
-<<<<<<< HEAD
 var _createClass = function () { function defineProperties(target, props) { for (var i = 0; i < props.length; i++) { var descriptor = props[i]; descriptor.enumerable = descriptor.enumerable || false; descriptor.configurable = true; if ("value" in descriptor) descriptor.writable = true; Object.defineProperty(target, descriptor.key, descriptor); } } return function (Constructor, protoProps, staticProps) { if (protoProps) defineProperties(Constructor.prototype, protoProps); if (staticProps) defineProperties(Constructor, staticProps); return Constructor; }; }();
 
 function _classCallCheck(instance, Constructor) { if (!(instance instanceof Constructor)) { throw new TypeError("Cannot call a class as a function"); } }
@@ -166,8 +165,39 @@
     }
 
     _createClass(Util, null, [{
-        key: "sequence",
-
+        key: 'log',
+
+
+        /**
+         * Custom logger
+         *
+         * @param {string} msg  - message
+         * @param {string} type - logging type 'log'|'warn'|'error'|'info'
+         * @param {*} args      - argument to log with a message
+         */
+        value: function log(msg, type, args) {
+
+            type = type || 'log';
+
+            if (!args) {
+
+                args = msg || 'undefined';
+                msg = '[codex-editor]:      %o';
+            } else {
+
+                msg = '[codex-editor]:      ' + msg;
+            }
+
+            try {
+
+                if ('console' in window && window.console[type]) {
+
+                    if (args) window.console[type](msg, args);else window.console[type](msg);
+                }
+            } catch (e) {
+                // do nothing
+            }
+        }
 
         /**
          * @typedef {Object} ChainData
@@ -184,6 +214,9 @@
          *
          * @return {Promise}
          */
+
+    }, {
+        key: 'sequence',
         value: function sequence(chains) {
             var success = arguments.length > 1 && arguments[1] !== undefined ? arguments[1] : function () {};
             var fallback = arguments.length > 2 && arguments[2] !== undefined ? arguments[2] : function () {};
@@ -250,7 +283,7 @@
          */
 
     }, {
-        key: "array",
+        key: 'array',
         value: function array(collection) {
 
             return Array.prototype.slice.call(collection);
@@ -264,7 +297,7 @@
          */
 
     }, {
-        key: "isEmpty",
+        key: 'isEmpty',
         value: function isEmpty(object) {
 
             return Object.keys(object).length === 0 && object.constructor === Object;
@@ -274,10 +307,10 @@
     return Util;
 }();
 
-Util.displayName = "Util";
+Util.displayName = 'Util';
 exports.default = Util;
 ;
-module.exports = exports["default"];
+module.exports = exports['default'];
 
 /***/ }),
 /* 2 */
@@ -290,8 +323,6 @@
     value: true
 });
 
-=======
->>>>>>> c1afcf02
 var _typeof = typeof Symbol === "function" && typeof Symbol.iterator === "symbol" ? function (obj) { return typeof obj; } : function (obj) { return obj && typeof Symbol === "function" && obj.constructor === Symbol && obj !== Symbol.prototype ? "symbol" : typeof obj; };
 
 var _createClass = function () { function defineProperties(target, props) { for (var i = 0; i < props.length; i++) { var descriptor = props[i]; descriptor.enumerable = descriptor.enumerable || false; descriptor.configurable = true; if ("value" in descriptor) descriptor.writable = true; Object.defineProperty(target, descriptor.key, descriptor); } } return function (Constructor, protoProps, staticProps) { if (protoProps) defineProperties(Constructor.prototype, protoProps); if (staticProps) defineProperties(Constructor, staticProps); return Constructor; }; }();
@@ -431,11 +462,173 @@
 module.exports = exports['default'];
 
 /***/ }),
-/* 2 */
+/* 3 */
 /***/ (function(module, exports, __webpack_require__) {
 
 "use strict";
-<<<<<<< HEAD
+/* WEBPACK VAR INJECTION */(function($) {
+
+Object.defineProperty(exports, "__esModule", {
+    value: true
+});
+
+var _createClass = function () { function defineProperties(target, props) { for (var i = 0; i < props.length; i++) { var descriptor = props[i]; descriptor.enumerable = descriptor.enumerable || false; descriptor.configurable = true; if ("value" in descriptor) descriptor.writable = true; Object.defineProperty(target, descriptor.key, descriptor); } } return function (Constructor, protoProps, staticProps) { if (protoProps) defineProperties(Constructor.prototype, protoProps); if (staticProps) defineProperties(Constructor, staticProps); return Constructor; }; }();
+
+function _classCallCheck(instance, Constructor) { if (!(instance instanceof Constructor)) { throw new TypeError("Cannot call a class as a function"); } }
+
+/**
+ *
+ * @class Block
+ * @classdesc This class describes editor`s block, including block`s HTMLElement, data and tool
+ *
+ * @property {Tool} tool — current block tool (Paragraph, for example)
+ * @property {Object} CSS — block`s css classes
+ *
+ */
+
+var Block = function () {
+
+    /**
+     * @constructor
+     *
+     * @param {Object} tool — current block plugin`s instance
+     */
+    function Block(tool) {
+        _classCallCheck(this, Block);
+
+        this.tool = tool;
+
+        this._html = this.compose();
+    }
+
+    /**
+     * CSS classes for the Block
+     * @return {{wrapper: string, content: string}}
+     */
+
+
+    _createClass(Block, [{
+        key: 'compose',
+
+
+        /**
+         * Make default block wrappers and put tool`s content there
+         *
+         * @returns {HTMLDivElement}
+         * @private
+         */
+        value: function compose() {
+
+            var wrapper = $.make('div', Block.CSS.wrapper),
+                content = $.make('div', Block.CSS.content);
+
+            content.appendChild(this.tool.html);
+            wrapper.appendChild(content);
+
+            return wrapper;
+        }
+
+        /**
+         * Get block`s HTML
+         *
+         * @returns {HTMLDivElement}
+         */
+
+    }, {
+        key: 'html',
+        get: function get() {
+
+            return this._html;
+        }
+
+        /**
+         * Check block for emptiness
+         *
+         * @return {Boolean}
+         */
+
+    }, {
+        key: 'isEmpty',
+        get: function get() {
+
+            /**
+             * Allow Tool to represent decorative contentless blocks: for example "* * *"-tool
+             * That Tools are not empty
+             */
+            if (this.tool.contentless) {
+
+                return false;
+            }
+
+            var emptyText = this._html.textContent.trim().length === 0,
+                emptyMedia = !this.hasMedia;
+
+            return emptyText && emptyMedia;
+        }
+
+        /**
+         * Check if block has a media content such as images, iframes and other
+         * @return {Boolean}
+         */
+
+    }, {
+        key: 'hasMedia',
+        get: function get() {
+
+            /**
+             * This tags represents media-content
+             * @type {string[]}
+             */
+            var mediaTags = ['img', 'iframe', 'video', 'audio', 'source', 'input', 'textarea', 'twitterwidget'];
+
+            return !!this._html.querySelector(mediaTags.join(','));
+        }
+
+        /**
+         * Set selected state
+         * @param {Boolean} state - 'true' to select, 'false' to remove selection
+         */
+
+    }, {
+        key: 'selected',
+        set: function set(state) {
+
+            /**
+             * We don't need to mark Block as Selected when it is not empty
+             */
+            if (state === true && !this.isEmpty) {
+
+                this._html.classList.add(Block.CSS.selected);
+            } else {
+
+                this._html.classList.remove(Block.CSS.selected);
+            }
+        }
+    }], [{
+        key: 'CSS',
+        get: function get() {
+
+            return {
+                wrapper: 'ce-block',
+                content: 'ce-block__content',
+                selected: 'ce-block--selected'
+            };
+        }
+    }]);
+
+    return Block;
+}();
+
+Block.displayName = 'Block';
+exports.default = Block;
+module.exports = exports['default'];
+/* WEBPACK VAR INJECTION */}.call(exports, __webpack_require__(2)))
+
+/***/ }),
+/* 4 */
+/***/ (function(module, exports, __webpack_require__) {
+
+"use strict";
 /* WEBPACK VAR INJECTION */(function(_) {/**
  * Codex Editor
  *
@@ -483,395 +676,6 @@
 
 /**
  * @typedef {Object} EditorConfig
- * @property {String} holderId  - Element to append Editor
- * @property {String} initialBlock - Tool name which will be initial
- * @property {Object} tools - list of tools. The object value must be function (constructor) so that CodexEditor could make an instance
- * @property {@link Tools#ToolsConfig} toolsConfig - tools configuration
- * @property {Array} data  - Blocks list in JSON-format
- */
-=======
->>>>>>> c1afcf02
-
-
-Object.defineProperty(exports, "__esModule", {
-    value: true
-});
-
-var _createClass = function () { function defineProperties(target, props) { for (var i = 0; i < props.length; i++) { var descriptor = props[i]; descriptor.enumerable = descriptor.enumerable || false; descriptor.configurable = true; if ("value" in descriptor) descriptor.writable = true; Object.defineProperty(target, descriptor.key, descriptor); } } return function (Constructor, protoProps, staticProps) { if (protoProps) defineProperties(Constructor.prototype, protoProps); if (staticProps) defineProperties(Constructor, staticProps); return Constructor; }; }();
-
-function _classCallCheck(instance, Constructor) { if (!(instance instanceof Constructor)) { throw new TypeError("Cannot call a class as a function"); } }
-
-/**
- * Codex Editor Util
- */
-var Util = function () {
-    function Util() {
-        _classCallCheck(this, Util);
-    }
-
-    _createClass(Util, null, [{
-        key: 'log',
-
-
-        /**
-         * Custom logger
-         *
-         * @param {string} msg  - message
-         * @param {string} type - logging type 'log'|'warn'|'error'|'info'
-         * @param {*} args      - argument to log with a message
-         */
-        value: function log(msg, type, args) {
-
-            type = type || 'log';
-
-            if (!args) {
-
-                args = msg || 'undefined';
-                msg = '[codex-editor]:      %o';
-            } else {
-
-                msg = '[codex-editor]:      ' + msg;
-            }
-
-            try {
-
-                if ('console' in window && window.console[type]) {
-
-                    if (args) window.console[type](msg, args);else window.console[type](msg);
-                }
-            } catch (e) {
-                // do nothing
-            }
-        }
-
-        /**
-         * @typedef {Object} ChainData
-         * @property {Object} data - data that will be passed to the success or fallback
-         * @property {Function} function - function's that must be called asynchronically
-         */
-
-        /**
-         * Fires a promise sequence asyncronically
-         *
-         * @param {Object[]} chains - list or ChainData's
-         * @param {Function} success - success callback
-         * @param {Function} fallback - callback that fires in case of errors
-         *
-         * @return {Promise}
-         */
-
-    }, {
-        key: 'sequence',
-        value: function sequence(chains) {
-            var success = arguments.length > 1 && arguments[1] !== undefined ? arguments[1] : function () {};
-            var fallback = arguments.length > 2 && arguments[2] !== undefined ? arguments[2] : function () {};
-
-
-            return new Promise(function (resolve) {
-
-                /**
-                 * pluck each element from queue
-                 * First, send resolved Promise as previous value
-                 * Each plugins "prepare" method returns a Promise, that's why
-                 * reduce current element will not be able to continue while can't get
-                 * a resolved Promise
-                 */
-                chains.reduce(function (previousValue, currentValue, iteration) {
-
-                    return previousValue.then(function () {
-                        return waitNextBlock(currentValue, success, fallback);
-                    }).then(function () {
-
-                        // finished
-                        if (iteration === chains.length - 1) {
-
-                            resolve();
-                        }
-                    });
-                }, Promise.resolve());
-            });
-
-            /**
-             * Decorator
-             *
-             * @param {ChainData} chainData
-             *
-             * @param {Function} successCallback
-             * @param {Function} fallbackCallback
-             *
-             * @return {Promise}
-             */
-            function waitNextBlock(chainData, successCallback, fallbackCallback) {
-
-                return new Promise(function (resolve) {
-
-                    chainData.function().then(function () {
-
-                        successCallback(chainData.data);
-                    }).then(resolve).catch(function () {
-
-                        fallbackCallback(chainData.data);
-
-                        // anyway, go ahead even it falls
-                        resolve();
-                    });
-                });
-            }
-        }
-
-        /**
-         * Make array from array-like collection
-         *
-         * @param {*} collection
-         *
-         * @return {Array}
-         */
-
-    }, {
-        key: 'array',
-        value: function array(collection) {
-
-            return Array.prototype.slice.call(collection);
-        }
-
-        /**
-         * Checks if object is empty
-         *
-         * @param {Object} object
-         * @return {boolean}
-         */
-
-    }, {
-        key: 'isEmpty',
-        value: function isEmpty(object) {
-
-            return Object.keys(object).length === 0 && object.constructor === Object;
-        }
-    }]);
-
-    return Util;
-}();
-
-Util.displayName = 'Util';
-exports.default = Util;
-;
-module.exports = exports['default'];
-
-/***/ }),
-/* 3 */
-/***/ (function(module, exports, __webpack_require__) {
-
-"use strict";
-/* WEBPACK VAR INJECTION */(function($) {
-
-Object.defineProperty(exports, "__esModule", {
-    value: true
-});
-
-var _createClass = function () { function defineProperties(target, props) { for (var i = 0; i < props.length; i++) { var descriptor = props[i]; descriptor.enumerable = descriptor.enumerable || false; descriptor.configurable = true; if ("value" in descriptor) descriptor.writable = true; Object.defineProperty(target, descriptor.key, descriptor); } } return function (Constructor, protoProps, staticProps) { if (protoProps) defineProperties(Constructor.prototype, protoProps); if (staticProps) defineProperties(Constructor, staticProps); return Constructor; }; }();
-
-function _classCallCheck(instance, Constructor) { if (!(instance instanceof Constructor)) { throw new TypeError("Cannot call a class as a function"); } }
-
-/**
- *
- * @class Block
- * @classdesc This class describes editor`s block, including block`s HTMLElement, data and tool
- *
- * @property {Tool} tool — current block tool (Paragraph, for example)
- * @property {Object} CSS — block`s css classes
- *
- */
-
-var Block = function () {
-
-    /**
-     * @constructor
-     *
-     * @param {Object} tool — current block plugin`s instance
-     */
-    function Block(tool) {
-        _classCallCheck(this, Block);
-
-        this.tool = tool;
-
-        this._html = this.compose();
-    }
-
-    /**
-     * CSS classes for the Block
-     * @return {{wrapper: string, content: string}}
-     */
-
-
-    _createClass(Block, [{
-        key: 'compose',
-
-
-        /**
-         * Make default block wrappers and put tool`s content there
-         *
-         * @returns {HTMLDivElement}
-         * @private
-         */
-        value: function compose() {
-
-            var wrapper = $.make('div', Block.CSS.wrapper),
-                content = $.make('div', Block.CSS.content);
-
-            content.appendChild(this.tool.html);
-            wrapper.appendChild(content);
-
-            return wrapper;
-        }
-
-        /**
-         * Get block`s HTML
-         *
-         * @returns {HTMLDivElement}
-         */
-
-    }, {
-        key: 'html',
-        get: function get() {
-
-            return this._html;
-        }
-
-        /**
-         * Check block for emptiness
-         *
-         * @return {Boolean}
-         */
-
-    }, {
-        key: 'isEmpty',
-        get: function get() {
-
-            /**
-             * Allow Tool to represent decorative contentless blocks: for example "* * *"-tool
-             * That Tools are not empty
-             */
-            if (this.tool.contentless) {
-
-                return false;
-            }
-
-            var emptyText = this._html.textContent.trim().length === 0,
-                emptyMedia = !this.hasMedia;
-
-            return emptyText && emptyMedia;
-        }
-
-        /**
-         * Check if block has a media content such as images, iframes and other
-         * @return {Boolean}
-         */
-
-    }, {
-        key: 'hasMedia',
-        get: function get() {
-
-            /**
-             * This tags represents media-content
-             * @type {string[]}
-             */
-            var mediaTags = ['img', 'iframe', 'video', 'audio', 'source', 'input', 'textarea', 'twitterwidget'];
-
-            return !!this._html.querySelector(mediaTags.join(','));
-        }
-
-        /**
-         * Set selected state
-         * @param {Boolean} state - 'true' to select, 'false' to remove selection
-         */
-
-    }, {
-        key: 'selected',
-        set: function set(state) {
-
-            /**
-             * We don't need to mark Block as Selected when it is not empty
-             */
-            if (state === true && !this.isEmpty) {
-
-                this._html.classList.add(Block.CSS.selected);
-            } else {
-
-                this._html.classList.remove(Block.CSS.selected);
-            }
-        }
-    }], [{
-        key: 'CSS',
-        get: function get() {
-
-            return {
-                wrapper: 'ce-block',
-                content: 'ce-block__content',
-                selected: 'ce-block--selected'
-            };
-        }
-    }]);
-
-    return Block;
-}();
-
-Block.displayName = 'Block';
-exports.default = Block;
-module.exports = exports['default'];
-/* WEBPACK VAR INJECTION */}.call(exports, __webpack_require__(1)))
-
-/***/ }),
-/* 4 */
-/***/ (function(module, exports, __webpack_require__) {
-
-"use strict";
-/**
- * Codex Editor
- *
- * Short Description (눈_눈;)
- * @version 2.0.0
- *
- * How to start?
- * Example:
- *           new CodexEditor({
- *                holderId : 'codex-editor',
- *                initialBlock : 'paragraph',
- *                placeholder : 'Write your story....',
- *                tools: {
- *                    quote: Quote,
- *                    anotherTool : AnotherTool
- *                },
- *                toolsConfig: {
- *                     quote: {
- *                        iconClassname : 'quote-icon',
- *                        displayInToolbox : true,
- *                        enableLineBreaks : true
- *                     },
- *                     anotherTool: {
- *                        iconClassname : 'tool-icon'
- *                     }
- *                 }
- *            });
- *
- * - tools is an object: {
- *       pluginName: PluginClass,
- *       .....
- *   }
- * - toolsConfig is an additional configuration that uses Codex Editor API
- *      iconClassname - CSS classname of toolbox icon
- *      displayInToolbox - if you want to see your Tool in toolbox hided in "plus" button, than set "True". By default : "False"
- *      enableLineBreaks - by default enter creates new block that set as initialblock, but if you set this property "True", enter will break the lines in current block
- *
- * @author CodeX-Team <https://ifmo.su>
- *
- */
-
-/**
- * @typedef {CodexEditor} CodexEditor - editor class
- */
-
-/**
- * @typedef {Object} EditorConfig
  * @property {String} holderId           - Element to append Editor
  * @property {Array} data                - Blocks list in JSON-format
  * @property {Object} tools              - Map for used Tools in format { name : Class, ... }
@@ -905,7 +709,7 @@
  * Require Editor modules places in components/modules dir
  */
 // eslint-disable-next-line
-var modules = ["blockManager.js","caret.js","events.js","renderer.js","toolbar.js","toolbox.js","tools.js","ui.js"].map(function (module) {
+var modules = ["blockManager.js","caret.js","events.js","renderer.js","sanitizer.js","toolbar.js","toolbox.js","tools.js","ui.js"].map(function (module) {
     return __webpack_require__(6)("./" + module);
 });
 
@@ -1088,71 +892,16 @@
     }, {
         key: 'start',
         value: function start() {
-
-            var modulePreparationList = this.modulePreparationList();
-
-            return _.sequence(modulePreparationList).catch(function (error) {
-
-                _.log('Error occured', error);
+            var _this3 = this;
+
+            var prepareDecorator = function prepareDecorator(module) {
+                return module.prepare();
+            };
+
+            return Promise.resolve().then(prepareDecorator(this.moduleInstances.Tools)).then(prepareDecorator(this.moduleInstances.UI)).then(prepareDecorator(this.moduleInstances.BlockManager)).then(function () {
+
+                return _this3.moduleInstances.Renderer.render(_this3.config.data.items);
             });
-        }
-
-        /**
-         * Create a sequence with modules that needs to be prepared consistently
-         * @return {[*,*,*,*]}
-         */
-
-    }, {
-        key: 'modulePreparationList',
-        value: function modulePreparationList() {
-            var _this3 = this;
-
-            /**
-             * Chain that will be passed alternately
-             * Returns {@link utils#ChainData}
-             */
-            var chainData = [{
-                /**
-                 * First: Call UI module preparation method
-                 */
-                function: function _function() {
-
-                    return _this3.moduleInstances.UI.prepare();
-                }
-            }, {
-                /**
-                 * Second: Call Tools module preparation method
-                 */
-                function: function _function() {
-
-<<<<<<< HEAD
-                    return _this3.moduleInstances.Tools.prepare();
-                }
-            }, {
-                /**
-                 * Third: Call BlockManager module preparation method
-                 */
-                function: function _function() {
-=======
-            return Promise.resolve().then(prepareDecorator(this.moduleInstances.Tools)).then(prepareDecorator(this.moduleInstances.UI)).then(function () {
->>>>>>> c1afcf02
-
-                    return _this3.moduleInstances.BlockManager.prepare();
-                }
-            }, {
-                /**
-                 * Fourth: Render data
-                 *
-                 * If no items was passed by user, then use default block which is 'paragraph' or passed initialBlock
-                 * {@link EditorConfig#initialBlock}
-                 */
-                function: function _function() {
-
-                    return _this3.moduleInstances.Renderer.render(_this3.config.data.items);
-                }
-            }];
-
-            return chainData;
         }
     }, {
         key: 'configuration',
@@ -1181,7 +930,6 @@
             this.config.hideToolbar = config.hideToolbar ? config.hideToolbar : false;
             this.config.tools = config.tools || {};
             this.config.toolsConfig = config.toolsConfig || {};
-<<<<<<< HEAD
             this.config.data = config.data || {};
 
             /**
@@ -1197,8 +945,7 @@
 
                     this.config.data.items = [initialBlock];
                 }
-=======
-            this.config.data = config.data || [];
+            }
 
             /**
              * If initial Block's Tool was not passed, use the first Tool in config.tools
@@ -1211,7 +958,6 @@
             } else {
 
                 this.config.initialBlock = config.initialBlock;
->>>>>>> c1afcf02
             }
         }
 
@@ -1376,10 +1122,11 @@
 	"./caret.js": 8,
 	"./events.js": 9,
 	"./renderer.js": 10,
-	"./toolbar.js": 11,
-	"./toolbox.js": 12,
-	"./tools.js": 13,
-	"./ui.js": 14
+	"./sanitizer.js": 11,
+	"./toolbar.js": 13,
+	"./toolbox.js": 14,
+	"./tools.js": 15,
+	"./ui.js": 16
 };
 function webpackContext(req) {
 	return __webpack_require__(webpackContextResolve(req));
@@ -1912,7 +1659,7 @@
 
 Blocks.displayName = 'Blocks';
 module.exports = exports['default'];
-/* WEBPACK VAR INJECTION */}.call(exports, __webpack_require__(0), __webpack_require__(1), __webpack_require__(2)))
+/* WEBPACK VAR INJECTION */}.call(exports, __webpack_require__(0), __webpack_require__(2), __webpack_require__(1)))
 
 /***/ }),
 /* 8 */
@@ -2478,7 +2225,6 @@
 //     return renderer;
 //
 // })({});
-<<<<<<< HEAD
 
 
 Renderer.displayName = "Renderer";
@@ -2487,7 +2233,7 @@
 /* WEBPACK VAR INJECTION */}.call(exports, __webpack_require__(0), __webpack_require__(1)))
 
 /***/ }),
-/* 9 */
+/* 11 */
 /***/ (function(module, exports, __webpack_require__) {
 
 "use strict";
@@ -2550,11 +2296,13 @@
      *
      * @param {SanitizerConfig} config
      */
-    function Sanitizer(config) {
+    function Sanitizer(_ref) {
+        var config = _ref.config;
+
         _classCallCheck(this, Sanitizer);
 
         // default config
-        var _this = _possibleConstructorReturn(this, (Sanitizer.__proto__ || Object.getPrototypeOf(Sanitizer)).call(this, config));
+        var _this = _possibleConstructorReturn(this, (Sanitizer.__proto__ || Object.getPrototypeOf(Sanitizer)).call(this, { config: config }));
 
         _this.defaultConfig = null;
         _this._sanitizerInstance = null;
@@ -2563,7 +2311,7 @@
         _this.sanitizerConfig = config.settings ? config.settings.sanitizer : {};
 
         /** HTML Janitor library */
-        _this.sanitizerInstance = __webpack_require__(10);
+        _this.sanitizerInstance = __webpack_require__(12);
 
         return _this;
     }
@@ -2666,7 +2414,7 @@
 /* WEBPACK VAR INJECTION */}.call(exports, __webpack_require__(0), __webpack_require__(1)))
 
 /***/ }),
-/* 10 */
+/* 12 */
 /***/ (function(module, exports, __webpack_require__) {
 
 var __WEBPACK_AMD_DEFINE_FACTORY__, __WEBPACK_AMD_DEFINE_RESULT__;(function (root, factory) {
@@ -2856,17 +2604,12 @@
   }
 
   return HTMLJanitor;
-=======
->>>>>>> c1afcf02
-
-
-Renderer.displayName = "Renderer";
-exports.default = Renderer;
-module.exports = exports["default"];
-/* WEBPACK VAR INJECTION */}.call(exports, __webpack_require__(0), __webpack_require__(2)))
+
+}));
+
 
 /***/ }),
-/* 11 */
+/* 13 */
 /***/ (function(module, exports, __webpack_require__) {
 
 "use strict";
@@ -3192,10 +2935,10 @@
 Toolbar.displayName = 'Toolbar';
 exports.default = Toolbar;
 module.exports = exports['default'];
-/* WEBPACK VAR INJECTION */}.call(exports, __webpack_require__(0), __webpack_require__(1)))
+/* WEBPACK VAR INJECTION */}.call(exports, __webpack_require__(0), __webpack_require__(2)))
 
 /***/ }),
-/* 12 */
+/* 14 */
 /***/ (function(module, exports, __webpack_require__) {
 
 "use strict";
@@ -3457,10 +3200,10 @@
 Toolbox.displayName = 'Toolbox';
 exports.default = Toolbox;
 module.exports = exports['default'];
-/* WEBPACK VAR INJECTION */}.call(exports, __webpack_require__(0), __webpack_require__(1), __webpack_require__(2)))
+/* WEBPACK VAR INJECTION */}.call(exports, __webpack_require__(0), __webpack_require__(2), __webpack_require__(1)))
 
 /***/ }),
-/* 13 */
+/* 15 */
 /***/ (function(module, exports, __webpack_require__) {
 
 "use strict";
@@ -3756,10 +3499,10 @@
 Tools.displayName = 'Tools';
 exports.default = Tools;
 module.exports = exports['default'];
-/* WEBPACK VAR INJECTION */}.call(exports, __webpack_require__(0), __webpack_require__(2)))
+/* WEBPACK VAR INJECTION */}.call(exports, __webpack_require__(0), __webpack_require__(1)))
 
 /***/ }),
-/* 14 */
+/* 16 */
 /***/ (function(module, exports, __webpack_require__) {
 
 "use strict";
@@ -3960,7 +3703,7 @@
       /**
        * Load CSS
        */
-      var styles = __webpack_require__(15);
+      var styles = __webpack_require__(17);
 
       /**
        * Make tag
@@ -4375,13 +4118,13 @@
 UI.displayName = 'UI';
 exports.default = UI;
 module.exports = exports['default'];
-/* WEBPACK VAR INJECTION */}.call(exports, __webpack_require__(0), __webpack_require__(1)))
+/* WEBPACK VAR INJECTION */}.call(exports, __webpack_require__(0), __webpack_require__(2)))
 
 /***/ }),
-/* 15 */
+/* 17 */
 /***/ (function(module, exports, __webpack_require__) {
 
-exports = module.exports = __webpack_require__(16)(undefined);
+exports = module.exports = __webpack_require__(18)(undefined);
 // imports
 
 
@@ -4392,7 +4135,7 @@
 
 
 /***/ }),
-/* 16 */
+/* 18 */
 /***/ (function(module, exports) {
 
 /*
